--- conflicted
+++ resolved
@@ -62,13 +62,8 @@
       - id: black-jupyter
 
   # Also run Black on examples in the documentation
-<<<<<<< HEAD
   - repo: https://github.com/adamchainz/blacken-docs
-    rev: 1.15.0
-=======
-  - repo: https://github.com/asottile/blacken-docs
     rev: 1.16.0
->>>>>>> 1e3f7215
     hooks:
       - id: blacken-docs
         additional_dependencies:
